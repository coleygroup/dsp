from pathlib import Path
from typing import List, Tuple

import numpy as np
from torch import Tensor
from tqdm import tqdm

import boip
from boip.cli.args import parse_args


def collate_results(
    results: List[Tuple[Tensor, Tensor, Tensor]]
) -> Tuple[np.ndarray, np.ndarray, np.ndarray]:
    Xs, Ys, Hs = zip(*results)

    X = np.stack([X.cpu().numpy() for X in Xs]).astype("f")
    Y = np.stack([Y.flatten().cpu().numpy() for Y in Ys]).astype("f")
    H = np.stack([H.cpu().numpy() for H in Hs]).astype("i4")

    return X, Y, H


def main():
    args = parse_args()
    for k, v in sorted(vars(args).items()):
<<<<<<< HEAD
        print(f'{k}: {v}')
    print()
=======
        print(f"{k}: {v}")
>>>>>>> 841b730c

    if args.smoke_test:
        obj = boip.build_objective("michalewicz")
        choices = boip.discretize(obj, 10000, 42)
        results = [
            boip.optimize(obj, 10, 20, choices, 10, True, 10, 0.025, verbose=True)
            for _ in tqdm(range(3), "smoke test")
        ]
        X, Y, H = collate_results(results)

        Path("smoke-test").mkdir(parents=True, exist_ok=True)
        np.savez("smoke-test/out.npz", X=X, Y=Y, H=H)
        exit()

    output_dir = Path(args.output_dir)
    output_dir.mkdir(parents=True, exist_ok=True)

    with open(output_dir / "log.txt", "w") as fid:
        for k, v in sorted(vars(args).items()):
            fid.write(f"{k}: {v}\n")

    obj = boip.build_objective(args.objective)
    choices = boip.discretize(obj, args.num_choices, args.discretization_seed)

    if args.repeats is None or args.repeats <= 1:
        full = boip.optimize(
            obj,
            args.N,
            args.T,
            choices,
            args.batch_size,
            False,
            init_mode=args.init_mode,
            verbose=args.verbose,
        )
        prune = boip.optimize(
            obj,
            args.N,
            args.T,
            choices,
            args.batch_size,
            True,
            args.k_or_threshold,
            args.prob,
            args.gamma,
            init_mode=args.init_mode,
            verbose=args.verbose,
        )
<<<<<<< HEAD

        keys = ("X", "Y", "H")
        np.savez_compressed(output_dir / "full.npz", **dict(zip(keys, full)))
        np.savez_compressed(output_dir / "prune.npz", **dict(zip(keys, prune)))
        np.savez_compressed(output_dir / "reacq.npz", **dict(zip(keys, reacq)))
=======
        # reacq = boip.optimize(
        #     obj,
        #     args.N,
        #     args.T,
        #     choices,
        #     args.batch_size,
        #     True,
        #     args.N,
        #     args.prob,
        #     args.alpha,
        #     False,
        #     verbose=args.verbose,
        # )
        labels = ("X", "Y", "H")

        np.savez_compressed(output_dir / "full.npz", **dict(zip(labels, full)))
        np.savez_compressed(output_dir / "prune.npz", **dict(zip(labels, prune)))
        # np.savez_compressed(output_dir / "reacq.npz", **dict(zip(labels, reacq)))
>>>>>>> 841b730c

        exit()

    results_full = [
        boip.optimize(
            obj, args.N, args.T, choices, args.batch_size, False, verbose=args.verbose
        )
        for _ in tqdm(range(args.repeats), "full", unit="rep")
    ]
    results_prune = [
        boip.optimize(
            obj,
            args.N,
            args.T,
            choices,
            args.batch_size,
            True,
            args.k_or_threshold,
            args.prob,
            args.gamma,
            True,
            args.verbose,
        )
        for _ in tqdm(range(args.repeats), "pruning", unit="rep")
    ]
    # results_reacq = [
    #     boip.optimize(
    #         obj,
    #         args.N,
    #         args.T,
    #         choices,
    #         args.batch_size,
    #         True,
    #         args.N,
    #         args.prob,
    #         args.alpha,
    #         False,
    #         args.verbose,
    #     )
    #     for _ in tqdm(range(args.repeats), "reacquisition", unit="rep")
    # ]

    Xs, Ys, Hs = zip(
        *(collate_results(trials) for trials in [results_full, results_prune])
    )
<<<<<<< HEAD
    keys = ('FULL', 'PRUNE', "REACQUIRE")

    np.savez(output_dir / 'X.npz', **dict(zip(keys, Xs)))
    np.savez(output_dir / 'Y.npz', **dict(zip(keys, Ys)))
    np.savez_compressed(output_dir / 'H.npz', **dict(zip(keys, Hs)))
=======
    labels = ("FULL", "PRUNE")

    np.savez(output_dir / "X.npz", **dict(zip(labels, Xs)))
    np.savez(output_dir / "Y.npz", **dict(zip(labels, Ys)))
    np.savez_compressed(output_dir / "H.npz", **dict(zip(labels, Hs)))

>>>>>>> 841b730c

if __name__ == "__main__":
    main()<|MERGE_RESOLUTION|>--- conflicted
+++ resolved
@@ -24,12 +24,8 @@
 def main():
     args = parse_args()
     for k, v in sorted(vars(args).items()):
-<<<<<<< HEAD
         print(f'{k}: {v}')
     print()
-=======
-        print(f"{k}: {v}")
->>>>>>> 841b730c
 
     if args.smoke_test:
         obj = boip.build_objective("michalewicz")
@@ -78,13 +74,6 @@
             init_mode=args.init_mode,
             verbose=args.verbose,
         )
-<<<<<<< HEAD
-
-        keys = ("X", "Y", "H")
-        np.savez_compressed(output_dir / "full.npz", **dict(zip(keys, full)))
-        np.savez_compressed(output_dir / "prune.npz", **dict(zip(keys, prune)))
-        np.savez_compressed(output_dir / "reacq.npz", **dict(zip(keys, reacq)))
-=======
         # reacq = boip.optimize(
         #     obj,
         #     args.N,
@@ -103,7 +92,6 @@
         np.savez_compressed(output_dir / "full.npz", **dict(zip(labels, full)))
         np.savez_compressed(output_dir / "prune.npz", **dict(zip(labels, prune)))
         # np.savez_compressed(output_dir / "reacq.npz", **dict(zip(labels, reacq)))
->>>>>>> 841b730c
 
         exit()
 
@@ -149,20 +137,11 @@
     Xs, Ys, Hs = zip(
         *(collate_results(trials) for trials in [results_full, results_prune])
     )
-<<<<<<< HEAD
     keys = ('FULL', 'PRUNE', "REACQUIRE")
 
     np.savez(output_dir / 'X.npz', **dict(zip(keys, Xs)))
     np.savez(output_dir / 'Y.npz', **dict(zip(keys, Ys)))
     np.savez_compressed(output_dir / 'H.npz', **dict(zip(keys, Hs)))
-=======
-    labels = ("FULL", "PRUNE")
-
-    np.savez(output_dir / "X.npz", **dict(zip(labels, Xs)))
-    np.savez(output_dir / "Y.npz", **dict(zip(labels, Ys)))
-    np.savez_compressed(output_dir / "H.npz", **dict(zip(labels, Hs)))
-
->>>>>>> 841b730c
 
 if __name__ == "__main__":
     main()