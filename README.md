--- conflicted
+++ resolved
@@ -91,7 +91,6 @@
 
 After each set of runs was complete, the runs were collated: `python scripts/collate.py path/to/OBJECTIVE`. You can optionally run this script with the `--clean` flag to consolidate your directory structure by deleting the individual run subdirectories (no information is lost as all runs are stored in the resulting array). However, you can't rerun the script with new data after `clean`ing, i.e., perform additional runs and stack them onto the `collate`d results.
 
-<<<<<<< HEAD
 
 ## Processing data
 After each set of runs was complete, the runs were collated:
@@ -100,8 +99,6 @@
 ```
 you can optionally run this script with the `--clean` flag to consolidate your directory structure by deleting the individual run subdirectories (no information is lost as all runs are stored in the resulting array). However, you can't rerun the script with new data after `clean`ing, i.e., perform additional runs and stack them onto the `collate`d results.
 
-=======
->>>>>>> eae74ebc
 ## Figures
 
 See the [figures noteboook](notebooks/figs.ipynb) for details
